--- conflicted
+++ resolved
@@ -18,13 +18,8 @@
 	"source.quilibrium.com/quilibrium/monorepo/node/tries"
 )
 
-const PROOF_FRAME_CUTOFF = 1
-<<<<<<< HEAD
-const PROOF_FRAME_RING_RESET = 5650
-=======
-const PROOF_FRAME_RING_RESET = 5750
-const PROOF_FRAME_RING_RESET_2 = 7650
->>>>>>> db28f1b8
+const PROOF_FRAME_CUTOFF = 46500
+const PROOF_FRAME_RING_RESET = 53000
 
 func (a *TokenApplication) handleMint(
 	currentFrameNumber uint64,
@@ -361,11 +356,7 @@
 				},
 			)
 		}
-<<<<<<< HEAD
-		if verified && delete != nil && len(t.Proofs) > 3 {
-=======
 		if verified && delete != nil && len(t.Proofs) > 3 && wesoVerified {
->>>>>>> db28f1b8
 			storage := PomwBasis(1, ring, currentFrameNumber)
 			storage.Quo(storage, big.NewInt(int64(parallelismMap[ring])))
 			storage.Mul(storage, big.NewInt(int64(parallelism)))
@@ -441,7 +432,8 @@
 					},
 				},
 			)
-			if !wesoVerified {
+			if !wesoVerified ||
+				(currentFrameNumber < PROOF_FRAME_RING_RESET && !verified) {
 				outputs = append(outputs, &protobufs.TokenOutput{
 					Output: &protobufs.TokenOutput_Penalty{
 						Penalty: &protobufs.ProverPenalty{
