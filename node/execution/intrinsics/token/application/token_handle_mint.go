package application

import (
	"bytes"
	"encoding/binary"
	"math/big"

	"github.com/iden3/go-iden3-crypto/poseidon"
	pcrypto "github.com/libp2p/go-libp2p/core/crypto"
	"github.com/libp2p/go-libp2p/core/peer"
	"github.com/mr-tron/base58"
	"github.com/pkg/errors"
	"go.uber.org/zap"
	"golang.org/x/crypto/sha3"
	"source.quilibrium.com/quilibrium/monorepo/node/crypto"
	"source.quilibrium.com/quilibrium/monorepo/node/protobufs"
	"source.quilibrium.com/quilibrium/monorepo/node/store"
	"source.quilibrium.com/quilibrium/monorepo/node/tries"
)

<<<<<<< HEAD
const PROOF_FRAME_CUTOFF = 46500
const PROOF_FRAME_RING_RESET = 52000
const PROOF_FRAME_RING_RESET_2 = 53028
=======
// for tests, these need to be var
const PROOF_FRAME_CUTOFF = 1
const PROOF_FRAME_RING_RESET = 5750
const PROOF_FRAME_RING_RESET_2 = 7650
const PROOF_FRAME_RING_RESET_3 = 13369
const PROOF_FRAME_SENIORITY_REPAIR = 59029
>>>>>>> a1e10b2d

func (a *TokenApplication) handleMint(
	currentFrameNumber uint64,
	t *protobufs.MintCoinRequest,
	frame *protobufs.ClockFrame,
	parallelismMap map[int]uint64,
) ([]*protobufs.TokenOutput, error) {
	if t == nil || t.Proofs == nil || t.Signature == nil {
		return nil, errors.Wrap(ErrInvalidStateTransition, "handle mint")
	}

	payload := []byte("mint")
	for _, p := range t.Proofs {
		payload = append(payload, p...)
	}
	if err := t.Signature.Verify(payload); err != nil {
		return nil, errors.Wrap(ErrInvalidStateTransition, "handle mint")
	}
	pk, err := pcrypto.UnmarshalEd448PublicKey(
		t.Signature.PublicKey.KeyValue,
	)
	if err != nil {
		return nil, errors.Wrap(ErrInvalidStateTransition, "handle mint")
	}

	peerId, err := peer.IDFromPublicKey(pk)
	if err != nil {
		return nil, errors.Wrap(ErrInvalidStateTransition, "handle mint")
	}

	addr, err := poseidon.HashBytes(
		t.Signature.PublicKey.KeyValue,
	)
	if err != nil {
		return nil, errors.Wrap(ErrInvalidStateTransition, "handle mint")
	}

	altAddr, err := poseidon.HashBytes([]byte(peerId))
	if err != nil {
		return nil, errors.Wrap(ErrInvalidStateTransition, "handle mint")
	}

	// todo: set termination frame for this:
	if len(t.Proofs) == 1 && a.Tries[0].Contains(
		addr.FillBytes(make([]byte, 32)),
	) && bytes.Equal(t.Signature.PublicKey.KeyValue, a.Beacon) {
		if len(t.Proofs[0]) != 64 {
			return nil, errors.Wrap(ErrInvalidStateTransition, "handle mint")
		}

		_, pr, err := a.CoinStore.GetPreCoinProofsForOwner(t.Proofs[0][32:])
		if err != nil && !errors.Is(err, store.ErrNotFound) {
			return nil, errors.Wrap(ErrInvalidStateTransition, "handle mint")
		}

		for _, p := range pr {
			if p.IndexProof == nil && bytes.Equal(p.Amount, t.Proofs[0][:32]) {
				return nil, errors.Wrap(ErrInvalidStateTransition, "handle mint")
			}
		}

		outputs := []*protobufs.TokenOutput{
			&protobufs.TokenOutput{
				Output: &protobufs.TokenOutput_Proof{
					Proof: &protobufs.PreCoinProof{
						Amount: t.Proofs[0][:32],
						Owner: &protobufs.AccountRef{
							Account: &protobufs.AccountRef_ImplicitAccount{
								ImplicitAccount: &protobufs.ImplicitAccount{
									ImplicitType: 0,
									Address:      t.Proofs[0][32:],
								},
							},
						},
						Proof: t.Signature.Signature,
					},
				},
			},
			&protobufs.TokenOutput{
				Output: &protobufs.TokenOutput_Coin{
					Coin: &protobufs.Coin{
						Amount:       t.Proofs[0][:32],
						Intersection: make([]byte, 1024),
						Owner: &protobufs.AccountRef{
							Account: &protobufs.AccountRef_ImplicitAccount{
								ImplicitAccount: &protobufs.ImplicitAccount{
									ImplicitType: 0,
									Address:      t.Proofs[0][32:],
								},
							},
						},
					},
				},
			},
		}
		return outputs, nil
	} else if len(t.Proofs) > 0 && currentFrameNumber > PROOF_FRAME_CUTOFF {
		a.Logger.Debug(
			"got mint from peer",
			zap.String("peer_id", base58.Encode([]byte(peerId))),
			zap.Uint64("frame_number", currentFrameNumber),
		)
		ring := -1
		for i, t := range a.Tries[1:] {
			if t.Contains(altAddr.FillBytes(make([]byte, 32))) {
				ring = i
			}
		}

		_, prfs, err := a.CoinStore.GetPreCoinProofsForOwner(
			altAddr.FillBytes(make([]byte, 32)),
		)
		if err != nil {
			return nil, errors.Wrap(ErrInvalidStateTransition, "handle mint")
		}

		var delete *protobufs.PreCoinProof
		var commitment []byte
		var previousFrame *protobufs.ClockFrame
		for _, pr := range prfs {
			if len(pr.Proof) >= 3 && len(pr.Commitment) == 40 {
				delete = pr
				commitment = pr.Commitment[:32]
				previousFrameNumber := binary.BigEndian.Uint64(pr.Commitment[32:])
				previousFrame, _, err = a.ClockStore.GetDataClockFrame(
					frame.Filter,
					previousFrameNumber,
					true,
				)

				if err != nil {
					a.Logger.Debug(
						"invalid frame",
						zap.Error(err),
						zap.String("peer_id", base58.Encode([]byte(peerId))),
						zap.Uint64("frame_number", currentFrameNumber),
					)
					return []*protobufs.TokenOutput{&protobufs.TokenOutput{
						Output: &protobufs.TokenOutput_Penalty{
							Penalty: &protobufs.ProverPenalty{
								Quantity: 10,
								Account: &protobufs.AccountRef{
									Account: &protobufs.AccountRef_ImplicitAccount{
										ImplicitAccount: &protobufs.ImplicitAccount{
											ImplicitType: 0,
											Address:      altAddr.FillBytes(make([]byte, 32)),
										},
									},
								},
							},
						},
					}}, nil
				}
			}
		}

		newCommitment, parallelism, newFrameNumber, verified, err :=
			tries.UnpackAndVerifyOutput(commitment, t.Proofs)
		if err != nil {
			a.Logger.Debug(
				"mint error",
				zap.Error(err),
				zap.String("peer_id", base58.Encode([]byte(peerId))),
				zap.Uint64("frame_number", currentFrameNumber),
			)
			return []*protobufs.TokenOutput{&protobufs.TokenOutput{
				Output: &protobufs.TokenOutput_Penalty{
					Penalty: &protobufs.ProverPenalty{
						Quantity: 10,
						Account: &protobufs.AccountRef{
							Account: &protobufs.AccountRef_ImplicitAccount{
								ImplicitAccount: &protobufs.ImplicitAccount{
									ImplicitType: 0,
									Address:      altAddr.FillBytes(make([]byte, 32)),
								},
							},
						},
					},
				},
			}}, nil
		}

		if !verified {
			a.Logger.Debug(
				"tree verification failed",
				zap.String("peer_id", base58.Encode([]byte(peerId))),
				zap.Uint64("frame_number", currentFrameNumber),
			)
		}

		// Current frame - 2 is because the current frame is the newly created frame,
		// and the provers are submitting proofs on the frame preceding the one they
		// last saw. This enforces liveness and creates a punishment for being
		// late.
		if (previousFrame != nil && newFrameNumber <= previousFrame.FrameNumber) ||
			newFrameNumber < currentFrameNumber-2 {
			previousFrameNumber := uint64(0)
			if previousFrame != nil {
				previousFrameNumber = previousFrame.FrameNumber
			}
			a.Logger.Debug(
				"received out of order proofs, ignoring",
				zap.Error(err),
				zap.String("peer_id", base58.Encode([]byte(peerId))),
				zap.Uint64("previous_frame", previousFrameNumber),
				zap.Uint64("new_frame", newFrameNumber),
				zap.Uint64("frame_number", currentFrameNumber),
			)
			return nil, errors.Wrap(ErrInvalidStateTransition, "handle mint")
		}

		wesoVerified := true
		if verified && delete != nil && len(t.Proofs) > 3 {
			newFrame, _, err := a.ClockStore.GetDataClockFrame(
				frame.Filter,
				newFrameNumber,
				true,
			)
			if err != nil {
				a.Logger.Debug(
					"invalid frame",
					zap.Error(err),
					zap.String("peer_id", base58.Encode([]byte(peerId))),
					zap.Uint64("frame_number", currentFrameNumber),
				)
				return []*protobufs.TokenOutput{&protobufs.TokenOutput{
					Output: &protobufs.TokenOutput_Penalty{
						Penalty: &protobufs.ProverPenalty{
							Quantity: 10,
							Account: &protobufs.AccountRef{
								Account: &protobufs.AccountRef_ImplicitAccount{
									ImplicitAccount: &protobufs.ImplicitAccount{
										ImplicitType: 0,
										Address:      altAddr.FillBytes(make([]byte, 32)),
									},
								},
							},
						},
					},
				}}, nil
			}
			hash := sha3.Sum256(newFrame.Output)
			pick := tries.BytesToUnbiasedMod(hash, uint64(parallelism))
			challenge := []byte{}
			challenge = append(challenge, peerId...)
			challenge = binary.BigEndian.AppendUint64(
				challenge,
				previousFrame.FrameNumber,
			)
			individualChallenge := append([]byte{}, challenge...)
			individualChallenge = binary.BigEndian.AppendUint32(
				individualChallenge,
				uint32(pick),
			)
			leaf := t.Proofs[len(t.Proofs)-1]
			individualChallenge = append(individualChallenge, previousFrame.Output...)
			if len(leaf) != 516 {
				a.Logger.Debug(
					"invalid size",
					zap.String("peer_id", base58.Encode([]byte(peerId))),
					zap.Uint64("frame_number", currentFrameNumber),
					zap.Int("proof_size", len(leaf)),
				)
				return []*protobufs.TokenOutput{&protobufs.TokenOutput{
					Output: &protobufs.TokenOutput_Penalty{
						Penalty: &protobufs.ProverPenalty{
							Quantity: 10,
							Account: &protobufs.AccountRef{
								Account: &protobufs.AccountRef_ImplicitAccount{
									ImplicitAccount: &protobufs.ImplicitAccount{
										ImplicitType: 0,
										Address:      altAddr.FillBytes(make([]byte, 32)),
									},
								},
							},
						},
					},
				}}, nil
			}

			wesoProver := crypto.NewWesolowskiFrameProver(a.Logger)
			if bytes.Equal(leaf, bytes.Repeat([]byte{0x00}, 516)) ||
				!wesoProver.VerifyChallengeProof(
					individualChallenge,
					frame.Difficulty,
					leaf,
				) {
				a.Logger.Debug(
					"invalid proof",
					zap.String("peer_id", base58.Encode([]byte(peerId))),
					zap.Uint64("frame_number", currentFrameNumber),
				)
				// we want this to still apply the next commit even if this proof failed
				wesoVerified = false
			}
		}

		outputs := []*protobufs.TokenOutput{}

		if delete != nil {
			outputs = append(
				outputs,
				&protobufs.TokenOutput{
					Output: &protobufs.TokenOutput_DeletedProof{
						DeletedProof: delete,
					},
				},
			)
		}
		if verified && delete != nil && len(t.Proofs) > 3 && wesoVerified {
			storage := PomwBasis(1, ring, currentFrameNumber)
			m := parallelismMap[ring]
			if m == 0 {
				m = 1
			}
			storage.Quo(storage, big.NewInt(int64(m)))
			storage.Mul(storage, big.NewInt(int64(parallelism)))

			a.Logger.Debug(
				"issued reward",
				zap.String("peer_id", base58.Encode([]byte(peerId))),
				zap.Uint64("frame_number", currentFrameNumber),
				zap.String("reward", storage.String()),
			)

			outputs = append(
				outputs,
				&protobufs.TokenOutput{
					Output: &protobufs.TokenOutput_Proof{
						Proof: &protobufs.PreCoinProof{
							Commitment: binary.BigEndian.AppendUint64(
								append([]byte{}, newCommitment...),
								newFrameNumber,
							),
							Amount:     storage.FillBytes(make([]byte, 32)),
							Proof:      payload,
							Difficulty: a.Difficulty,
							Owner: &protobufs.AccountRef{
								Account: &protobufs.AccountRef_ImplicitAccount{
									ImplicitAccount: &protobufs.ImplicitAccount{
										ImplicitType: 0,
										Address:      altAddr.FillBytes(make([]byte, 32)),
									},
								},
							},
						},
					},
				},
				&protobufs.TokenOutput{
					Output: &protobufs.TokenOutput_Coin{
						Coin: &protobufs.Coin{
							Amount:       storage.FillBytes(make([]byte, 32)),
							Intersection: make([]byte, 1024),
							Owner: &protobufs.AccountRef{
								Account: &protobufs.AccountRef_ImplicitAccount{
									ImplicitAccount: &protobufs.ImplicitAccount{
										ImplicitType: 0,
										Address:      altAddr.FillBytes(make([]byte, 32)),
									},
								},
							},
						},
					},
				},
			)
		} else {
			outputs = append(
				outputs,
				&protobufs.TokenOutput{
					Output: &protobufs.TokenOutput_Proof{
						Proof: &protobufs.PreCoinProof{
							Commitment: binary.BigEndian.AppendUint64(
								append([]byte{}, newCommitment...),
								newFrameNumber,
							),
							Proof:      payload,
							Difficulty: a.Difficulty,
							Owner: &protobufs.AccountRef{
								Account: &protobufs.AccountRef_ImplicitAccount{
									ImplicitAccount: &protobufs.ImplicitAccount{
										ImplicitType: 0,
										Address:      altAddr.FillBytes(make([]byte, 32)),
									},
								},
							},
						},
					},
				},
			)
			if !wesoVerified ||
				(currentFrameNumber < PROOF_FRAME_RING_RESET && !verified) {
				outputs = append(outputs, &protobufs.TokenOutput{
					Output: &protobufs.TokenOutput_Penalty{
						Penalty: &protobufs.ProverPenalty{
							Quantity: 10,
							Account: &protobufs.AccountRef{
								Account: &protobufs.AccountRef_ImplicitAccount{
									ImplicitAccount: &protobufs.ImplicitAccount{
										ImplicitType: 0,
										Address:      altAddr.FillBytes(make([]byte, 32)),
									},
								},
							},
						},
					},
				})
			}
		}
		return outputs, nil
	}
	a.Logger.Debug(
		"could not find case for proof",
		zap.String("peer_id", base58.Encode([]byte(peerId))),
		zap.Uint64("frame_number", currentFrameNumber),
	)
	return nil, errors.Wrap(ErrInvalidStateTransition, "handle mint")
}

func PomwBasis(generation uint64, ring int, currentFrameNumber uint64) *big.Int {
	prec := uint(53)

	one := new(big.Float).SetPrec(prec).SetInt64(1)
	divisor := new(big.Float).SetPrec(prec).SetInt64(1048576)

	normalized := new(big.Float).SetPrec(prec)
	// A simple hack for estimating state growth in terms of frames, based on
	// linear relationship of state growth:
	normalized.SetInt64(int64((737280 + currentFrameNumber) / 184320))
	normalized.Quo(normalized, divisor)

	// 1/2^n
	exp := new(big.Float).SetPrec(prec).SetInt64(1)
	if generation > 0 {
		powerOfTwo := new(big.Float).SetPrec(prec).SetInt64(2)
		powerOfTwo.SetInt64(1)
		for i := uint64(0); i < generation; i++ {
			powerOfTwo.Mul(powerOfTwo, big.NewFloat(2))
		}
		exp.Quo(one, powerOfTwo)
	}

	// (d/1048576)^(1/2^n)
	result := new(big.Float).Copy(normalized)
	if generation > 0 {
		for i := uint64(0); i < generation; i++ {
			result.Sqrt(result)
		}
	}

	// Calculate 1/result
	result.Quo(one, result)

	// Divide by 2^s
	if ring > 0 {
		divisor := new(big.Float).SetPrec(prec).SetInt64(1)
		for i := 0; i < ring; i++ {
			divisor.Mul(divisor, big.NewFloat(2))
		}
		result.Quo(result, divisor)
	}

	result.Mul(result, new(big.Float).SetPrec(prec).SetInt64(8000000000))

	out, _ := result.Int(new(big.Int))
	return out
}<|MERGE_RESOLUTION|>--- conflicted
+++ resolved
@@ -18,18 +18,10 @@
 	"source.quilibrium.com/quilibrium/monorepo/node/tries"
 )
 
-<<<<<<< HEAD
 const PROOF_FRAME_CUTOFF = 46500
 const PROOF_FRAME_RING_RESET = 52000
 const PROOF_FRAME_RING_RESET_2 = 53028
-=======
-// for tests, these need to be var
-const PROOF_FRAME_CUTOFF = 1
-const PROOF_FRAME_RING_RESET = 5750
-const PROOF_FRAME_RING_RESET_2 = 7650
-const PROOF_FRAME_RING_RESET_3 = 13369
 const PROOF_FRAME_SENIORITY_REPAIR = 59029
->>>>>>> a1e10b2d
 
 func (a *TokenApplication) handleMint(
 	currentFrameNumber uint64,
