--- conflicted
+++ resolved
@@ -17,19 +17,11 @@
 }
 
 func GetMinimumVersion() []byte {
-<<<<<<< HEAD
 	return []byte{0x02, 0x01, 0x00}
 }
 
 func GetVersion() []byte {
 	return []byte{0x02, 0x01, 0x00}
-=======
-	return []byte{0x02, 0x00, 0x06}
-}
-
-func GetVersion() []byte {
-	return []byte{0x02, 0x00, 0x06}
->>>>>>> 819bb26d
 }
 
 func GetVersionString() string {
